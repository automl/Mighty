import os
import jax
import coax
import optax
import haiku as hk
import jax.numpy as jnp
<<<<<<< HEAD
from rich.progress import Progress, TimeRemainingColumn, TimeElapsedColumn, BarColumn
from torch.utils.tensorboard import SummaryWriter
=======
>>>>>>> dfa44b91

from mighty.agent.coax_agent import MightyAgent
from mighty.env.env_handling import DACENV
from mighty.utils.logger import Logger


class DDQNAgent(MightyAgent):
    """
    Simple double DQN Agent
    """

    def __init__(
            self,
            env: DACENV,
            logger: Logger,
            eval_env: DACENV = None,
            learning_rate: float = 0.01,
            epsilon: float = 0.1,
            batch_size: int = 64,
            render_progress: bool = True,
            log_tensorboard: bool = False,
            n_units: int = 8,
    ):
<<<<<<< HEAD
        self.learning_rate = learning_rate
        self._epsilon = epsilon
        self._batch_size = batch_size

        if logger is not None:
            output_dir = logger.log_dir
        else:
            output_dir = None

        self.env = env
        if eval_env is None:
            self.eval_env = self.env
        else:
            self.eval_env = eval_env

        self.logger = logger
        self.render_progress = render_progress
        self.output_dir = output_dir
        if self.output_dir is not None:
            self.model_dir = os.path.join(self.output_dir, 'models')

        self.last_state = None
        self.total_steps = 0

        self.writer = None
        if log_tensorboard and output_dir is not None:
            self.writer = SummaryWriter(output_dir)
            self.writer.add_scalar('hyperparameter/learning_rate', self.learning_rate)
            self.writer.add_scalar('hyperparameter/batch_size', self._batch_size)
            self.writer.add_scalar('hyperparameter/policy_epsilon', self._epsilon)

        self.initialize_agent()
=======
        self.n_units = n_units
        super().__init__(env, logger, eval_env, lr, epsilon, batch_size, render_progress, log_tensorboard)
>>>>>>> dfa44b91

    def initialize_agent(self):

        def func_q(S, is_training):
            """ type-2 q-function: s -> q(s,.) """
            seq = hk.Sequential((
                hk.Linear(self.n_units), jax.nn.relu,
                hk.Linear(self.n_units), jax.nn.relu,
                hk.Linear(self.n_units), jax.nn.relu,
                hk.Linear(self.env.action_space.n, w_init=jnp.zeros)
            ))
            return seq(S)

        self.q = coax.Q(func_q, self.env)
        self.policy = coax.EpsilonGreedy(self.q, epsilon=self._epsilon)

        # target network
        self.q_target = self.q.copy()

        # specify how to update value function
        self.qlearning = coax.td_learning.DoubleQLearning(self.q, q_targ=self.q_target, optimizer=optax.adam(self.learning_rate))

        # specify how to trace the transitions
        self.tracer = coax.reward_tracing.NStep(n=1, gamma=0.9)
        self.buffer = coax.experience_replay.SimpleReplayBuffer(capacity=1000000)
        print("Initialized agent.")

    def update_agent(self, step):
        transition_batch = self.buffer.sample(batch_size=self._batch_size)
        metrics_q = self.qlearning.update(transition_batch)
        # TODO: log these properly
        # env.record_metrics(metrics_q)

        # periodically sync target models
        if step % 10 == 0:
            self.q_target.soft_update(self.q, tau=1.0)

    def load(self, path):
        """ Load checkpointed model. """
        self.q, self.q_target, self.qlearning = coax.utils.load(path)

    def save(self):
        """ Checkpoint model. """
        path = os.path.join(self.model_dir, 'checkpoint.pkl.lz4')
        #For some reason there's an error here to do with pickle. Pickling this outside of the class works, though.
        #coax.utils.dump((self.q, self.q_target, self.qlearning), path)
<|MERGE_RESOLUTION|>--- conflicted
+++ resolved
@@ -4,11 +4,6 @@
 import optax
 import haiku as hk
 import jax.numpy as jnp
-<<<<<<< HEAD
-from rich.progress import Progress, TimeRemainingColumn, TimeElapsedColumn, BarColumn
-from torch.utils.tensorboard import SummaryWriter
-=======
->>>>>>> dfa44b91
 
 from mighty.agent.coax_agent import MightyAgent
 from mighty.env.env_handling import DACENV
@@ -25,50 +20,15 @@
             env: DACENV,
             logger: Logger,
             eval_env: DACENV = None,
-            learning_rate: float = 0.01,
+            lr: float = 0.01,
             epsilon: float = 0.1,
             batch_size: int = 64,
             render_progress: bool = True,
             log_tensorboard: bool = False,
             n_units: int = 8,
     ):
-<<<<<<< HEAD
-        self.learning_rate = learning_rate
-        self._epsilon = epsilon
-        self._batch_size = batch_size
-
-        if logger is not None:
-            output_dir = logger.log_dir
-        else:
-            output_dir = None
-
-        self.env = env
-        if eval_env is None:
-            self.eval_env = self.env
-        else:
-            self.eval_env = eval_env
-
-        self.logger = logger
-        self.render_progress = render_progress
-        self.output_dir = output_dir
-        if self.output_dir is not None:
-            self.model_dir = os.path.join(self.output_dir, 'models')
-
-        self.last_state = None
-        self.total_steps = 0
-
-        self.writer = None
-        if log_tensorboard and output_dir is not None:
-            self.writer = SummaryWriter(output_dir)
-            self.writer.add_scalar('hyperparameter/learning_rate', self.learning_rate)
-            self.writer.add_scalar('hyperparameter/batch_size', self._batch_size)
-            self.writer.add_scalar('hyperparameter/policy_epsilon', self._epsilon)
-
-        self.initialize_agent()
-=======
         self.n_units = n_units
         super().__init__(env, logger, eval_env, lr, epsilon, batch_size, render_progress, log_tensorboard)
->>>>>>> dfa44b91
 
     def initialize_agent(self):
 
@@ -89,7 +49,7 @@
         self.q_target = self.q.copy()
 
         # specify how to update value function
-        self.qlearning = coax.td_learning.DoubleQLearning(self.q, q_targ=self.q_target, optimizer=optax.adam(self.learning_rate))
+        self.qlearning = coax.td_learning.DoubleQLearning(self.q, q_targ=self.q_target, optimizer=optax.adam(self.lr))
 
         # specify how to trace the transitions
         self.tracer = coax.reward_tracing.NStep(n=1, gamma=0.9)
