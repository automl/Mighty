import os
import time
import json
import argparse

import numpy as np
import torch
import torch.nn as nn
import torch.optim as optim
from itertools import count
from torch.autograd import Variable
from torch.utils.tensorboard import SummaryWriter

from mighty.utils.logger import Logger
from mighty.utils.replay_buffer import ReplayBuffer
from mighty.utils.value_function import FullyConnectedQ
from mighty.utils.weight_updates import soft_update
from mighty.agent.base import AbstractAgent
from mighty.env.env_handling import DACENV

from ignite.engine.engine import Engine
from ignite.engine.events import Events
from ignite.handlers import ModelCheckpoint


class DDQNAgent(AbstractAgent):
    """
    Simple double DQN Agent
    """

    device = torch.device('cuda' if torch.cuda.is_available() else 'cpu')

    def tt(self, ndarray):
        """
        Helper Function to cast observation to correct type/device
        """
        if self.device == "cuda":
            return Variable(torch.from_numpy(ndarray).float().cuda(), requires_grad=False)
        else:
            return Variable(torch.from_numpy(ndarray).float(), requires_grad=False)

    def __init__(
            self, 
            env: DACENV,
            env_eval: DACENV,
            logger: Logger,
            gamma: float = 0.99,
            epsilon: float = 0.2,
            batch_size: int = 64,
            learning_rate: float = 0.001,
            max_size_replay_buffer: int = 1_000_000,
            begin_updating_weights: int = 1,
            soft_update_weight: float = 0.01,
            max_env_time_steps: int = 1_000_000,
            log_tensorboard: bool = True,
            args: argparse.Namespace = None  # from AgentConfigParser
    ):
        """
        Initialize the DQN Agent

        args overrides all hyperparams if given.

        :param gamma: discount factor
        :param env: environment to train on
        :param logger: logging functionality of some sort #FIXME
        """
        if args:
            # overwrite defaults
            gamma = args.gamma
            epsilon = args.epsilon
            batch_size = args.batch_size
            learning_rate = args.learning_rate
            max_size_replay_buffer = args.max_size_replay_buffer
            begin_updating_weights = args.begin_updating_weights
            soft_update_weight = args.soft_update_weight
            max_env_time_steps = args.max_env_time_steps

<<<<<<< HEAD
        super().__init__(env=env, gamma=gamma, logger=logger)
        self._env_eval = env_eval  # TODO: should the abstract agent get this?

=======
        super().__init__(
            env=env,
            gamma=gamma,
            logger=logger,
            eval_logger=eval_logger,
            max_env_time_steps=max_env_time_steps,
            env_eval=env_eval,
            output_dir=logger.log_dir
        )
>>>>>>> dc0794d4
        self._q = FullyConnectedQ(self._state_shape, self._action_dim).to(self.device)
        self._q_target = FullyConnectedQ(self._state_shape, self._action_dim).to(self.device)

        self._loss_function = nn.MSELoss()
        self.lr = learning_rate
        self._q_optimizer = optim.Adam(self._q.parameters(), lr=self.lr)

        self._replay_buffer = ReplayBuffer(max_size_replay_buffer)
        self._epsilon = epsilon
        self._batch_size = batch_size
        self._begin_updating_weights = begin_updating_weights
        self._soft_update_weight = soft_update_weight  # type: float  # TODO add description

        self._mapping_save_components = {"model": self._q}

        self.writer = None
        if log_tensorboard:
            self.writer = SummaryWriter(self.logger.log_dir)
            self.writer.add_scalar('lr/Hyperparameter', self.lr)
            self.writer.add_scalar('batch_size/Hyperparameter', self._batch_size)
            self.writer.add_scalar('policy_epsilon/Hyperparameter', self._epsilon)

    def save_replay_buffer(self, path):
        self._replay_buffer.save(path)

    def load_replay_buffer(self, path):
        self._replay_buffer.load(path)

    def get_action(self, state: np.ndarray, epsilon: float) -> int:
        """
        Simple helper to get action epsilon-greedy based on observation x
        """
        u = np.argmax(self._q(self.tt(state)).detach().numpy())
        r = np.random.uniform()
        if r < epsilon:
            return np.random.randint(self._action_dim)
        return u

    def step(self, engine: Engine=None, iteration=None):
        """
        Used as process function for ignite. Must have as args: engine, batch.

        :param engine:
        :param iteration:
        :return:
        """
        a = self.get_action(self.last_state, self._epsilon)
        ns, r, d, _ = self.env.step(a)
        self.total_steps += 1
        self.logger.next_step()
        self._replay_buffer.add_transition(self.last_state, a, ns, r, d)
        self.reset_needed = d

        if self.total_steps >= self._begin_updating_weights:
            batch_states, batch_actions, batch_next_states, batch_rewards, batch_terminal_flags = \
                map(self.tt, self._replay_buffer.random_next_batch(self._batch_size))

            target = batch_rewards + (1 - batch_terminal_flags) * self.gamma * \
                     self._q_target(batch_next_states)[
                         torch.arange(self._batch_size).long(), torch.argmax(
                             self._q(batch_next_states), dim=1)]
            current_prediction = self._q(batch_states)[torch.arange(self._batch_size).long(), batch_actions.long()]
    
            loss = self._loss_function(current_prediction, target.detach())
            
            if self.writer is not None:
                self.writer.add_scalar('Loss/train', loss, self.total_steps)
                self.writer.add_scalar('Action/train', a, self.total_steps)
                #This apparently requires a module named "past" that the docs don't mention. 
                #Also this is not how arrays should be logged, I think, so it should be fixed
                #self.writer.add_embedding('State/train', self.last_state, self.total_steps)
                self.writer.add_scalar('Reward/train', r, self.total_steps)

            self._q_optimizer.zero_grad()
            loss.backward()
            self._q_optimizer.step()
    
            soft_update(self._q_target, self._q, self._soft_update_weight)

        if d:
            if engine is not None:
                engine.terminate_epoch()
            self.end_logger_episode()

        state = ns  # stored in engine.state # TODO
        self.last_state = state
        return state

<<<<<<< HEAD
    def start_episode(self, engine):
        self.last_state = self.env.reset()
        self.logger.reset_episode()
        self.logger.set_train_env(self.env)

    def end_logger_episode(self):
        self.logger.next_episode()

    def check_termination(self, engine):
        if engine.state.iteration > self._max_env_time_steps:
            engine.fire_event(Events.EPOCH_COMPLETED)

    #TODO: should this maybe at least in part be in the superclass?
    # Basics should be in superclass, extensions here and everything should be extendable in runscript
    def train(
            self,
            episodes: int,
            epsilon: float,
            max_env_time_steps: int,
            n_episodes_eval: int = 1,
            eval_every_n_steps: int = 1, 
            max_train_time_steps: int = 1_000_000,
    ):
        #self._n_episodes_eval = n_episodes_eval
        
        # Init Engine
        trainer = Engine(self.step)
        
        # Register events
        # STARTED

        # EPOCH_STARTED
        # reset env
        trainer.add_event_handler(Events.EPOCH_STARTED, self.start_episode)

        # ITERATION_STARTED

        # ITERATION_COMPLETED
        eval_kwargs = dict(
            env=self._env_eval,
            episodes=self._n_episodes_eval,
            max_env_time_steps=self._max_env_time_steps,
        )
        trainer.add_event_handler(Events.ITERATION_COMPLETED(every=eval_every_n_steps), self.run_rollout, **eval_kwargs)
        trainer.add_event_handler(Events.ITERATION_COMPLETED, self.check_termination)

        # EPOCH_COMPLETED

        checkpoint_handler = ModelCheckpoint(self.model_dir, filename_prefix='', n_saved=None, create_dir=True)
        # TODO: add log mode saving everything (trainer, optimizer, etc.)
        trainer.add_event_handler(Events.EPOCH_COMPLETED(every=100), checkpoint_handler, to_save={"model": self._q})
        trainer.add_event_handler(Events.EPOCH_COMPLETED(every=100), self.print_epoch)

        # COMPLETED
        # order of registering matters! first in, first out
        # we need to save the model first before evaluating
        trainer.add_event_handler(Events.COMPLETED, checkpoint_handler, to_save={"model": self._q})
        trainer.add_event_handler(Events.COMPLETED, self.run_rollout, **eval_kwargs)

        # RUN
        iterations = range(self._max_env_time_steps)
        trainer.run(iterations, max_epochs=episodes)

    #TODO: max_env_time_steps is and env option
    def run_rollout(self, env, episodes, max_env_time_steps):
        #TODO: check for existing current checkpoint
        self.checkpoint(self.output_dir)
        #TODO: for this to be nice we want to separate policy and agent
        #agent = DDQN(self.env)
        #TODO: this should be easier
        for _, m in self.logger.module_logger.items():
            m.episode = self.logger.module_logger["train_performance"].episode
        worker = RolloutWorker(self, self.output_dir, self.logger)
        worker.evaluate(env, episodes)
        os.remove(self.output_dir / "Q")

=======
    def end_logger_episode(self):
        self.logger.next_episode()

>>>>>>> dc0794d4
    def evaluate(self, engine, env: DACENV, episodes: int = 1, max_env_time_steps: int = 1_000_000):
        eval_s, eval_r, eval_d, pols = self.eval(
            env=env, episodes=episodes, max_env_time_steps=max_env_time_steps)

        eval_stats = dict(
            elapsed_time=engine.state.times[Events.EPOCH_COMPLETED.name],  # TODO check if this is the total time passed since start of training
            training_steps=engine.state.iteration,
            training_eps=engine.state.epoch,
            avg_num_steps_per_eval_ep=float(np.mean(eval_s)),
            avg_num_decs_per_eval_ep=float(np.mean(eval_d)),
            avg_rew_per_eval_ep=float(np.mean(eval_r)),
            std_rew_per_eval_ep=float(np.std(eval_r)),
            eval_eps=episodes
        )
        per_inst_stats = dict(
            # eval_insts=self._train_eval_env.instances,
            reward_per_isnts=eval_r,
            steps_per_insts=eval_s,
            policies=pols
        )

        with open(os.path.join(self.output_dir, 'eval_scores.json'), 'a+') as out_fh:
            json.dump(eval_stats, out_fh)
            out_fh.write('\n')
        with open(os.path.join(self.output_dir, 'eval_scores_per_inst.json'), 'a+') as out_fh:
            json.dump(per_inst_stats, out_fh)
            out_fh.write('\n')
        
    def __repr__(self):
        return 'DoubleDQN'

    def eval(self, env: DACENV, episodes: int = 1, max_env_time_steps: int = 1_000_000):
        """
        Simple method that evaluates the agent with fixed epsilon = 0
        :param episodes: max number of episodes to play
        :param max_env_time_steps: max number of max_env_time_steps to play

        :returns (steps per episode), (reward per episode), (decisions per episode)
        """
        steps, rewards, decisions = [], [], []
        policies = []
        with torch.no_grad():
            for e in range(episodes):
                # this_env.instance_index = this_env.instance_index % 10  # for faster debuggin on only 10 insts
                print(f'Eval Episode {e} of {episodes}')
                ed, es, er = 0, 0, 0

                s = env.reset()
                # policy = [float(this_env.current_lr.numpy()[0])]
                for _ in count():
                    a = self.get_action(s, 0)
                    ed += 1

                    ns, r, d, _ = env.step(a)
                    er += r
                    es += 1
                    if es >= max_env_time_steps or d:
                        break
                    s = ns
                steps.append(es)
                rewards.append(er)
                decisions.append(ed)
                policies.append(None)

        #TODO: log this somehow
        return steps, rewards, decisions, policies

    def checkpoint(self, filepath: str):
        torch.save(self._q.state_dict(), os.path.join(filepath, 'Q'))

    def load(self, filepath: str):
        self._q.load_state_dict(torch.load(os.path.join(filepath, 'Q')))
<|MERGE_RESOLUTION|>--- conflicted
+++ resolved
@@ -75,21 +75,14 @@
             soft_update_weight = args.soft_update_weight
             max_env_time_steps = args.max_env_time_steps
 
-<<<<<<< HEAD
-        super().__init__(env=env, gamma=gamma, logger=logger)
-        self._env_eval = env_eval  # TODO: should the abstract agent get this?
-
-=======
         super().__init__(
             env=env,
             gamma=gamma,
             logger=logger,
-            eval_logger=eval_logger,
             max_env_time_steps=max_env_time_steps,
             env_eval=env_eval,
             output_dir=logger.log_dir
         )
->>>>>>> dc0794d4
         self._q = FullyConnectedQ(self._state_shape, self._action_dim).to(self.device)
         self._q_target = FullyConnectedQ(self._state_shape, self._action_dim).to(self.device)
 
@@ -178,88 +171,9 @@
         self.last_state = state
         return state
 
-<<<<<<< HEAD
-    def start_episode(self, engine):
-        self.last_state = self.env.reset()
-        self.logger.reset_episode()
-        self.logger.set_train_env(self.env)
-
     def end_logger_episode(self):
         self.logger.next_episode()
 
-    def check_termination(self, engine):
-        if engine.state.iteration > self._max_env_time_steps:
-            engine.fire_event(Events.EPOCH_COMPLETED)
-
-    #TODO: should this maybe at least in part be in the superclass?
-    # Basics should be in superclass, extensions here and everything should be extendable in runscript
-    def train(
-            self,
-            episodes: int,
-            epsilon: float,
-            max_env_time_steps: int,
-            n_episodes_eval: int = 1,
-            eval_every_n_steps: int = 1, 
-            max_train_time_steps: int = 1_000_000,
-    ):
-        #self._n_episodes_eval = n_episodes_eval
-        
-        # Init Engine
-        trainer = Engine(self.step)
-        
-        # Register events
-        # STARTED
-
-        # EPOCH_STARTED
-        # reset env
-        trainer.add_event_handler(Events.EPOCH_STARTED, self.start_episode)
-
-        # ITERATION_STARTED
-
-        # ITERATION_COMPLETED
-        eval_kwargs = dict(
-            env=self._env_eval,
-            episodes=self._n_episodes_eval,
-            max_env_time_steps=self._max_env_time_steps,
-        )
-        trainer.add_event_handler(Events.ITERATION_COMPLETED(every=eval_every_n_steps), self.run_rollout, **eval_kwargs)
-        trainer.add_event_handler(Events.ITERATION_COMPLETED, self.check_termination)
-
-        # EPOCH_COMPLETED
-
-        checkpoint_handler = ModelCheckpoint(self.model_dir, filename_prefix='', n_saved=None, create_dir=True)
-        # TODO: add log mode saving everything (trainer, optimizer, etc.)
-        trainer.add_event_handler(Events.EPOCH_COMPLETED(every=100), checkpoint_handler, to_save={"model": self._q})
-        trainer.add_event_handler(Events.EPOCH_COMPLETED(every=100), self.print_epoch)
-
-        # COMPLETED
-        # order of registering matters! first in, first out
-        # we need to save the model first before evaluating
-        trainer.add_event_handler(Events.COMPLETED, checkpoint_handler, to_save={"model": self._q})
-        trainer.add_event_handler(Events.COMPLETED, self.run_rollout, **eval_kwargs)
-
-        # RUN
-        iterations = range(self._max_env_time_steps)
-        trainer.run(iterations, max_epochs=episodes)
-
-    #TODO: max_env_time_steps is and env option
-    def run_rollout(self, env, episodes, max_env_time_steps):
-        #TODO: check for existing current checkpoint
-        self.checkpoint(self.output_dir)
-        #TODO: for this to be nice we want to separate policy and agent
-        #agent = DDQN(self.env)
-        #TODO: this should be easier
-        for _, m in self.logger.module_logger.items():
-            m.episode = self.logger.module_logger["train_performance"].episode
-        worker = RolloutWorker(self, self.output_dir, self.logger)
-        worker.evaluate(env, episodes)
-        os.remove(self.output_dir / "Q")
-
-=======
-    def end_logger_episode(self):
-        self.logger.next_episode()
-
->>>>>>> dc0794d4
     def evaluate(self, engine, env: DACENV, episodes: int = 1, max_env_time_steps: int = 1_000_000):
         eval_s, eval_r, eval_d, pols = self.eval(
             env=env, episodes=episodes, max_env_time_steps=max_env_time_steps)
