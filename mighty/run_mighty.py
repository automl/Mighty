import os
from pathlib import Path
import numpy as np

from dacbench.benchmarks import SigmoidBenchmark
from dacbench.wrappers import PerformanceTrackingWrapper

from mighty.agent.factory import get_agent_class
from mighty.utils.logger import Logger

import importlib
import mighty.utils.main_parser
importlib.reload(mighty.utils.main_parser)
from mighty.utils.main_parser import MainParser

if __name__ == "__main__":
    parser = MainParser()
    args_dict = parser.parse()
    args = args_dict["scenario"]
    args_agent = args_dict["agent"]

    # Save configuration
    parser.to_ini()  # TODO do we want to modify args after parsing?

    out_dir = args.out_dir

    logger = Logger(
        experiment_name=f"sigmoid_example_s{args.seed}",
        output_path=Path(out_dir),
        step_write_frequency=None,
        episode_write_frequency=10,
    )

    # if not args.load_model:
    #     out_dir = prepare_output_dir(args, user_specified_dir=args.out_dir,
    #                                  subfolder_naming_scheme=args.out_dir_suffix)

    # create the benchmark
    benchmark = SigmoidBenchmark()
    # benchmark.config['instance_set_path'] = '../instance_sets/sigmoid/sigmoid_1D3M_train.csv'
    # benchmark.set_action_values((2, ))
    val_bench = SigmoidBenchmark()
    # val_bench.config['instance_set_path'] = '../instance_sets/sigmoid/sigmoid_1D3M_train.csv'
    # val_bench.set_action_values((2, ))

    env = benchmark.get_benchmark(seed=args.seed)
    eval_env = val_bench.get_benchmark(seed=args.seed)

    performance_logger = logger.add_module(PerformanceTrackingWrapper, env, "train_performance")
    eval_logger = logger.add_module(PerformanceTrackingWrapper, eval_env, "eval_performance")
    env = PerformanceTrackingWrapper(env, logger=performance_logger)
    eval_env = PerformanceTrackingWrapper(eval_env, logger=eval_logger)

    logger.set_train_env(env)
    logger.set_eval_env(env)

    # Setup agent
    agent_class = get_agent_class(args_agent.agent_type)
    agent = agent_class(
        env=env,
        env_eval=eval_env,
        logger=logger,
        args=args_agent,  # by using args we can build a general interface
    )

    episodes = args.episodes
    max_env_time_steps = args_agent.max_env_time_steps
    epsilon = args_agent.epsilon
    n_episodes_eval = len(eval_env.instance_set.keys())
    eval_every_n_steps = args.eval_every_n_steps
    save_model_every_n_episodes = args.save_model_every_n_episodes

    if args.load_model is None:
        print('#' * 80)
        print(f'Using agent type "{agent}" to learn')
        print('#' * 80)
        num_eval_episodes = 100  # 10  # use 10 for faster debugging but also set it in the eval method above
<<<<<<< HEAD
        agent.train(episodes, epsilon, max_env_time_steps, num_eval_episodes, args.eval_after_n_steps,
                    max_train_time_steps=args.max_train_steps)
        os.mkdir(os.path.join(logger.log_dir, 'final'))
        agent.checkpoint(os.path.join(logger.log_dir, 'final'))
        agent.save_replay_buffer(os.path.join(logger.log_dir, 'final'))
=======
        agent.train(
            n_episodes=episodes,
            n_episodes_eval=n_episodes_eval,
            eval_every_n_steps=eval_every_n_steps,
            human_log_every_n_episodes=100,
            save_model_every_n_episodes=save_model_every_n_episodes,
        )
        os.mkdir(os.path.join(train_logger.log_dir, 'final'))
        agent.checkpoint(os.path.join(train_logger.log_dir, 'final'))
        agent.save_replay_buffer(os.path.join(train_logger.log_dir, 'final'))
>>>>>>> dc0794d4
    else:
        print('#' * 80)
        print(f'Loading {agent} from {args.load_model}')
        print('#' * 80)
        agent.load(args.load_model)
        steps, rewards, decisions = agent.eval(1, 100000)
        np.save(os.path.join(out_dir, 'eval_results.npy'), [steps, rewards, decisions])
    # TODO: this should go in a general cleanup function
    agent.writer.close()
    logger.close()<|MERGE_RESOLUTION|>--- conflicted
+++ resolved
@@ -75,13 +75,6 @@
         print(f'Using agent type "{agent}" to learn')
         print('#' * 80)
         num_eval_episodes = 100  # 10  # use 10 for faster debugging but also set it in the eval method above
-<<<<<<< HEAD
-        agent.train(episodes, epsilon, max_env_time_steps, num_eval_episodes, args.eval_after_n_steps,
-                    max_train_time_steps=args.max_train_steps)
-        os.mkdir(os.path.join(logger.log_dir, 'final'))
-        agent.checkpoint(os.path.join(logger.log_dir, 'final'))
-        agent.save_replay_buffer(os.path.join(logger.log_dir, 'final'))
-=======
         agent.train(
             n_episodes=episodes,
             n_episodes_eval=n_episodes_eval,
@@ -89,10 +82,9 @@
             human_log_every_n_episodes=100,
             save_model_every_n_episodes=save_model_every_n_episodes,
         )
-        os.mkdir(os.path.join(train_logger.log_dir, 'final'))
-        agent.checkpoint(os.path.join(train_logger.log_dir, 'final'))
-        agent.save_replay_buffer(os.path.join(train_logger.log_dir, 'final'))
->>>>>>> dc0794d4
+        os.mkdir(os.path.join(logger.log_dir, 'final'))
+        agent.checkpoint(os.path.join(logger.log_dir, 'final'))
+        agent.save_replay_buffer(os.path.join(logger.log_dir, 'final'))
     else:
         print('#' * 80)
         print(f'Loading {agent} from {args.load_model}')
