import os
from pathlib import Path
import numpy as np

from dacbench.benchmarks import SigmoidBenchmark
from dacbench.wrappers import PerformanceTrackingWrapper

from mighty.agent.ddqn import DDQNAgent
from mighty.iohandling.experiment_tracking import prepare_output_dir
from mighty.utils.logger import Logger

from utils.scenario_config_parser import ScenarioConfigParser


<<<<<<< HEAD
parser = ScenarioConfigParser()
args = parser.parse()
=======
if __name__ == "__main__":
    args = parse_arguments()
    if not args.load_model:
        out_dir = prepare_output_dir(args, user_specified_dir=args.out_dir)
    train_logger = Logger(
        experiment_name=f"sigmoid_example_s{args.seed}",
        output_path=Path(out_dir),
        step_write_frequency=None,
        episode_write_frequency=10,
    )
    performance_logger = train_logger.add_module(PerformanceTrackingWrapper, "train_performance")
    
    #TODO: this should not be separate! Extend the logger to support multiple envs
    eval_logger = Logger(
            experiment_name=f"sigmoid_example_s{args.seed}",
            output_path=Path(out_dir),
            step_write_frequency=None,
            episode_write_frequency=1,
    )
    eval_module = eval_logger.add_module(PerformanceTrackingWrapper, "eval_performance")
>>>>>>> cc2ef183

if not args.load_model:
    out_dir = prepare_output_dir(args, user_specified_dir=args.out_dir,
                                 subfolder_naming_scheme=args.out_dir_suffix)
logger = Logger(
    experiment_name="sigmoid_example",
    output_path=Path(out_dir),
    step_write_frequency=None,
    episode_write_frequency=None,
)
performance_logger = logger.add_module(PerformanceTrackingWrapper)

<<<<<<< HEAD
# create the benchmark
benchmark = SigmoidBenchmark()
# benchmark.config['instance_set_path'] = '../instance_sets/sigmoid/sigmoid_1D3M_train.csv'
# benchmark.set_action_values((2, ))
val_bench = SigmoidBenchmark()
# val_bench.config['instance_set_path'] = '../instance_sets/sigmoid/sigmoid_1D3M_train.csv'
# val_bench.set_action_values((2, ))

env = benchmark.get_benchmark(seed=args.seed)
env = PerformanceTrackingWrapper(env, logger=performance_logger)
logger.set_env(env)
logger.set_additional_info(seed=args.seed)

eval_env = val_bench.get_benchmark(seed=args.seed)
=======
    env = benchmark.get_benchmark(seed=args.seed)
    env = PerformanceTrackingWrapper(env, logger=performance_logger)
    train_logger.set_env(env)
    train_logger.set_additional_info(seed=args.seed)

    eval_env = val_bench.get_benchmark(seed=args.seed)
    eval_env = PerformanceTrackingWrapper(eval_env, logger=eval_module)
    eval_logger.set_env(env)
    eval_logger.set_additional_info(seed=args.seed)
    # Setup agent
    #state_dim = env.observation_space.shape[0]
    agent = DDQNAgent(gamma=0.99, env=env, env_eval=eval_env, eval_logger=eval_logger, epsilon=args.epsilon, logger=train_logger, batch_size=64)
    #TODO: parse args additional hooks into agent
>>>>>>> cc2ef183

# Setup agent
#state_dim = env.observation_space.shape[0]
agent = DDQNAgent(gamma=0.99, env=env, env_eval=eval_env, epsilon=args.epsilon, logger=logger, batch_size=64)
#TODO: parse args additional hooks into agent

<<<<<<< HEAD
episodes = args.episodes
max_env_time_steps = args.env_max_steps
epsilon = args.epsilon

if args.load_model is None:
    print('#'*80)
    print(f'Using agent type "{agent}" to learn')
    print('#'*80)
    num_eval_episodes = 100  # 10  # use 10 for faster debugging but also set it in the eval method above
    agent.train(episodes, epsilon, max_env_time_steps, num_eval_episodes, args.eval_after_n_steps,
                max_train_time_steps=args.training_steps)
    os.mkdir(os.path.join(out_dir, 'final'))
    agent.checkpoint(os.path.join(out_dir, 'final'))
    agent.save_replay_buffer(os.path.join(out_dir, 'final'))
else:
    print('#'*80)
    print(f'Loading {agent} from {args.load_model}')
    print('#'*80)
    agent.load(args.load_model)
    steps, rewards, decisions = agent.eval(1, 100000)
    np.save(os.path.join(out_dir, 'eval_results.npy'), [steps, rewards, decisions])
=======
    if args.load_model is None:
        print('#'*80)
        print(f'Using agent type "{agent}" to learn')
        print('#'*80)
        num_eval_episodes = 100  # 10  # use 10 for faster debugging but also set it in the eval method above
        agent.train(episodes, epsilon, max_env_time_steps, num_eval_episodes, args.eval_after_n_steps,
                    max_train_time_steps=args.training_steps)
        os.mkdir(os.path.join(train_logger.log_dir, 'final'))
        agent.checkpoint(os.path.join(train_logger.log_dir, 'final'))
        agent.save_replay_buffer(os.path.join(train_logger.log_dir, 'final'))
    else:
        print('#'*80)
        print(f'Loading {agent} from {args.load_model}')
        print('#'*80)
        agent.load(args.load_model)
        steps, rewards, decisions = agent.eval(1, 100000)
        np.save(os.path.join(out_dir, 'eval_results.npy'), [steps, rewards, decisions])
    #TODO: this should go in a general cleanup function
    agent.writer.close()
    train_logger.close()
    eval_logger.close()
>>>>>>> cc2ef183
<|MERGE_RESOLUTION|>--- conflicted
+++ resolved
@@ -11,15 +11,13 @@
 
 from utils.scenario_config_parser import ScenarioConfigParser
 
+if __name__ == "__main__":
+    parser = ScenarioConfigParser()
+    args = parser.parse()
 
-<<<<<<< HEAD
-parser = ScenarioConfigParser()
-args = parser.parse()
-=======
-if __name__ == "__main__":
-    args = parse_arguments()
     if not args.load_model:
         out_dir = prepare_output_dir(args, user_specified_dir=args.out_dir)
+        
     train_logger = Logger(
         experiment_name=f"sigmoid_example_s{args.seed}",
         output_path=Path(out_dir),
@@ -36,35 +34,20 @@
             episode_write_frequency=1,
     )
     eval_module = eval_logger.add_module(PerformanceTrackingWrapper, "eval_performance")
->>>>>>> cc2ef183
 
-if not args.load_model:
-    out_dir = prepare_output_dir(args, user_specified_dir=args.out_dir,
-                                 subfolder_naming_scheme=args.out_dir_suffix)
-logger = Logger(
-    experiment_name="sigmoid_example",
-    output_path=Path(out_dir),
-    step_write_frequency=None,
-    episode_write_frequency=None,
-)
-performance_logger = logger.add_module(PerformanceTrackingWrapper)
 
-<<<<<<< HEAD
-# create the benchmark
-benchmark = SigmoidBenchmark()
-# benchmark.config['instance_set_path'] = '../instance_sets/sigmoid/sigmoid_1D3M_train.csv'
-# benchmark.set_action_values((2, ))
-val_bench = SigmoidBenchmark()
-# val_bench.config['instance_set_path'] = '../instance_sets/sigmoid/sigmoid_1D3M_train.csv'
-# val_bench.set_action_values((2, ))
+    if not args.load_model:
+        out_dir = prepare_output_dir(args, user_specified_dir=args.out_dir,
+                                     subfolder_naming_scheme=args.out_dir_suffix)
 
-env = benchmark.get_benchmark(seed=args.seed)
-env = PerformanceTrackingWrapper(env, logger=performance_logger)
-logger.set_env(env)
-logger.set_additional_info(seed=args.seed)
+    # create the benchmark
+    benchmark = SigmoidBenchmark()
+    # benchmark.config['instance_set_path'] = '../instance_sets/sigmoid/sigmoid_1D3M_train.csv'
+    # benchmark.set_action_values((2, ))
+    val_bench = SigmoidBenchmark()
+    # val_bench.config['instance_set_path'] = '../instance_sets/sigmoid/sigmoid_1D3M_train.csv'
+    # val_bench.set_action_values((2, ))
 
-eval_env = val_bench.get_benchmark(seed=args.seed)
-=======
     env = benchmark.get_benchmark(seed=args.seed)
     env = PerformanceTrackingWrapper(env, logger=performance_logger)
     train_logger.set_env(env)
@@ -76,38 +59,13 @@
     eval_logger.set_additional_info(seed=args.seed)
     # Setup agent
     #state_dim = env.observation_space.shape[0]
-    agent = DDQNAgent(gamma=0.99, env=env, env_eval=eval_env, eval_logger=eval_logger, epsilon=args.epsilon, logger=train_logger, batch_size=64)
+    agent = DDQNAgent(gamma=0.99, env=env, env_eval=eval_env, eval_logger=eval_logger, epsilon=args.agent_epsilon, logger=train_logger, batch_size=64)
     #TODO: parse args additional hooks into agent
->>>>>>> cc2ef183
 
-# Setup agent
-#state_dim = env.observation_space.shape[0]
-agent = DDQNAgent(gamma=0.99, env=env, env_eval=eval_env, epsilon=args.epsilon, logger=logger, batch_size=64)
-#TODO: parse args additional hooks into agent
+    episodes = args.episodes
+    max_env_time_steps = args.env_max_steps
+    epsilon = args.agent_epsilon
 
-<<<<<<< HEAD
-episodes = args.episodes
-max_env_time_steps = args.env_max_steps
-epsilon = args.epsilon
-
-if args.load_model is None:
-    print('#'*80)
-    print(f'Using agent type "{agent}" to learn')
-    print('#'*80)
-    num_eval_episodes = 100  # 10  # use 10 for faster debugging but also set it in the eval method above
-    agent.train(episodes, epsilon, max_env_time_steps, num_eval_episodes, args.eval_after_n_steps,
-                max_train_time_steps=args.training_steps)
-    os.mkdir(os.path.join(out_dir, 'final'))
-    agent.checkpoint(os.path.join(out_dir, 'final'))
-    agent.save_replay_buffer(os.path.join(out_dir, 'final'))
-else:
-    print('#'*80)
-    print(f'Loading {agent} from {args.load_model}')
-    print('#'*80)
-    agent.load(args.load_model)
-    steps, rewards, decisions = agent.eval(1, 100000)
-    np.save(os.path.join(out_dir, 'eval_results.npy'), [steps, rewards, decisions])
-=======
     if args.load_model is None:
         print('#'*80)
         print(f'Using agent type "{agent}" to learn')
@@ -129,4 +87,3 @@
     agent.writer.close()
     train_logger.close()
     eval_logger.close()
->>>>>>> cc2ef183
