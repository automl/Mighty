--- conflicted
+++ resolved
@@ -14,18 +14,8 @@
 def get_agent_class(agent_type: str) -> type(MightyAgent):
     """Transforms config keyword for agents to class."""
     agent_class = None
-<<<<<<< HEAD
-    if agent_type in ("DDQN", "DQN"):
-        agent_class = MightyDQNAgent
-
-    elif agent_type == "SAC":
-        agent_class = MightySACAgent
-    elif agent_type == "PPO":
-        agent_class = MightyPPOAgent
-=======
     if agent_type in VALID_AGENT_TYPES:
         agent_class = AGENT_CLASSES[agent_type]
->>>>>>> e5dcaa6e
     else:
         raise ValueError(f"Unknown agent_type {agent_type}.")
 
